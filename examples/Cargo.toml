[package]
name = "examples"
version = "0.1.0"
authors = [
  "clux <sszynrae@gmail.com>",
  "Teo Klestrup Röijezon <teo@nullable.se>",
  "kazk <kazk.dev@gmail.com>",
]
publish = false
edition = "2018"

[features]
default = ["native-tls", "schema", "kubederive", "ws"]
kubederive = ["kube/derive"] # by default import kube-derive with its default features
schema = ["kube-derive/schema"] # crd_derive_no_schema shows how to opt out
native-tls = ["reqwest/native-tls", "kube/native-tls", "kube-runtime/native-tls"]
rustls-tls = ["reqwest/rustls-tls", "kube/rustls-tls", "kube-runtime/rustls-tls"]
ws = ["kube/ws", "kube/ws-native-tls"]

[dev-dependencies]
anyhow = "1.0.37"
env_logger = "0.8.2"
futures = "0.3.8"
kube = { path = "../kube", version = "^0.45.0", default-features = false }
kube-derive = { path = "../kube-derive", version = "^0.45.0", default-features = false } # only needed to opt out of schema
kube-runtime = { path = "../kube-runtime", version = "^0.45.0", default-features = false }
k8s-openapi = { version = "0.10.0", features = ["v1_19"], default-features = false }
log = "0.4.11"
serde = { version = "1.0.118", features = ["derive"] }
serde_json = "1.0.61"
serde_yaml = "0.8.14"
<<<<<<< HEAD
tokio = { version = "1.0.1", features = ["full"] }
color-eyre = "0.5.10"
snafu = { version = "0.6.10", features = ["futures"] }
=======
tokio = { version = "0.2.24", features = ["full"] }
color-eyre = "0.5.1"
snafu = { version = "0.6.8", features = ["futures"] }
>>>>>>> 9871f97c
# Some Api::delete methods use Either
either = "1.6.1"
# Some configuration tweaking require reqwest atm
reqwest = { version = "0.10.10", default-features = false, features = ["json", "gzip", "stream"] }
schemars = "0.8.0"
static_assertions = "1.1.0"

[[example]]
name = "configmapgen_controller"
path = "configmapgen_controller.rs"

[[example]]
name = "configmap_watcher"
path = "configmap_watcher.rs"

[[example]]
name = "configmap_reflector"
path = "configmap_reflector.rs"

[[example]]
name = "crd_api"
path = "crd_api.rs"

[[example]]
name = "crd_apply"
path = "crd_apply.rs"

[[example]]
name = "crd_derive"
path = "crd_derive.rs"

[[example]]
name = "crd_derive_schema"
path = "crd_derive_schema.rs"

[[example]] # run this without --no-default-features --features="native-tls"
name = "crd_derive_no_schema"
path = "crd_derive_no_schema.rs"

[[example]]
name = "crd_reflector"
path = "crd_reflector.rs"

[[example]]
name = "deployment_reflector"
path = "deployment_reflector.rs"

[[example]]
name = "dynamic_api"
path = "dynamic_api.rs"

[[example]]
name = "event_watcher"
path = "event_watcher.rs"

[[example]]
name = "job_api"
path = "job_api.rs"

[[example]]
name = "log_stream"
path = "log_stream.rs"

[[example]]
name = "multi_watcher"
path = "multi_watcher.rs"

[[example]]
name = "pod_api"
path = "pod_api.rs"

[[example]]
name = "pod_attach"
path = "pod_attach.rs"

[[example]]
name = "pod_exec"
path = "pod_exec.rs"

[[example]]
name = "pod_shell"
path = "pod_shell.rs"

[[example]]
name = "proxy"
path = "proxy.rs"

[[example]]
name = "pod_reflector"
path = "pod_reflector.rs"

[[example]]
name = "pod_watcher"
path = "pod_watcher.rs"

[[example]]
name = "node_reflector"
path = "node_reflector.rs"

[[example]]
name = "node_watcher"
path = "node_watcher.rs"

[[example]]
name = "secret_reflector"
path = "secret_reflector.rs"<|MERGE_RESOLUTION|>--- conflicted
+++ resolved
@@ -29,15 +29,9 @@
 serde = { version = "1.0.118", features = ["derive"] }
 serde_json = "1.0.61"
 serde_yaml = "0.8.14"
-<<<<<<< HEAD
 tokio = { version = "1.0.1", features = ["full"] }
 color-eyre = "0.5.10"
 snafu = { version = "0.6.10", features = ["futures"] }
-=======
-tokio = { version = "0.2.24", features = ["full"] }
-color-eyre = "0.5.1"
-snafu = { version = "0.6.8", features = ["futures"] }
->>>>>>> 9871f97c
 # Some Api::delete methods use Either
 either = "1.6.1"
 # Some configuration tweaking require reqwest atm
@@ -143,4 +137,7 @@
 
 [[example]]
 name = "secret_reflector"
-path = "secret_reflector.rs"+path = "secret_reflector.rs"
+
+[dependencies]
+tokio-util = "0.6.0"